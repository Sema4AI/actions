# Changelog

## Unreleased

<<<<<<< HEAD
## 0.1.0 - 2025-04-01

- Update sema4ai-http-helper to 2.0.0 version
=======
## 0.0.10 - 2025-03-29

- Make msgspec dependency less strict.
>>>>>>> 968b5d26

## 0.0.9 - 2025-03-13

- Fix critical issue in autoexit.

## 0.0.8 - 2025-03-12

- Make it possible to customize the SystemMutex message saved to the file.
- Create `kill_subprocesses` API.
- Fixed typo on `exit_when_pid_exists` -> `exit_when_pid_exits` (kept API with typo for backward compatibility)
- Created `sema4ai.common.app_mutex.obtain_app_mutex` API to help with logic starting up Application.
- Customize `soft_kill_timeout` in `exit_when_pid_exits` and `kill_subprocesses`.

## 0.0.7 - 2025-03-09

Add utility to automatically exit when another pid exits (`exit_when_pid_exists`).

## 0.0.6 - 2025-03-07

Improve `Process.__str__` and `Process.__repr__`.

## 0.0.5 - 2025-03-07

Improve BaseTool to define target paths for windows and linux too (not just mac os).

## 0.0.4 - 2025-03-06

Added utilities previously used with git subtree (vendored_deps) in action server and vscode extension.

## 0.0.3 - 2025-02-04

Add sema4ai.common.uris module for uri <-> path translations.

## 0.0.2 - 2025-01-25

Add py.typed to the sources.

## 0.0.1 - 2025-01-16

- Initial release
- Utilities for:
  - callbacks
  - process management
  - running callbacks in threads
  - system mutex
  - busy waiting
  - downloading tools
  - null object pattern<|MERGE_RESOLUTION|>--- conflicted
+++ resolved
@@ -2,15 +2,13 @@
 
 ## Unreleased
 
-<<<<<<< HEAD
 ## 0.1.0 - 2025-04-01
 
 - Update sema4ai-http-helper to 2.0.0 version
-=======
+
 ## 0.0.10 - 2025-03-29
 
 - Make msgspec dependency less strict.
->>>>>>> 968b5d26
 
 ## 0.0.9 - 2025-03-13
 
